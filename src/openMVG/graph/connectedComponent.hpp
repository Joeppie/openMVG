// Copyright (c) 2012, 2016 openMVG authors.

// This Source Code Form is subject to the terms of the Mozilla Public
// License, v. 2.0. If a copy of the MPL was not distributed with this
// file, You can obtain one at http://mozilla.org/MPL/2.0/.

#ifndef OPENMVG_GRAPH_CONNECTED_COMPONENT_H_
#define OPENMVG_GRAPH_CONNECTED_COMPONENT_H_

#include <openMVG/types.hpp>
#include <openMVG/graph/graph.hpp>
#include <openMVG/tracks/union_find.hpp>
#include <set>

namespace openMVG
{
namespace graph
{


/**
* @brief Export node of each CC (Connected Component) in a map
* @param g Input graph
* @return Connected component of input graph
*/
template <typename GraphT, typename IndexT>
std::map<IndexT, std::set<lemon::ListGraph::Node> >  exportGraphToMapSubgraphs
(
  const GraphT & g
)
{
  typedef lemon::ListGraph::NodeMap<IndexT> IndexMap;
  IndexMap connectedNodeMap( g );
  lemon::connectedComponents( g, connectedNodeMap );

  std::map<IndexT, std::set<lemon::ListGraph::Node> > map_subgraphs;

  // Create subgraphs' map
  typedef lemon::ListGraph::NodeIt NodeIterator;
  NodeIterator itNode( g );
  for ( typename IndexMap::MapIt it( connectedNodeMap );
        it != lemon::INVALID; ++it, ++itNode )
  {
    map_subgraphs[*it].insert( itNode );
  }
  return map_subgraphs;
}

/**
* @brief Computes nodeIds that belongs to the largest bi-edge connected component
* @param edges List of edges
* @return nodeIds that belongs to the largest bi-edge connected component
*/
template<typename EdgesInterface_T, typename IndexT>
std::set<IndexT> CleanGraph_KeepLargestBiEdge_Nodes
(
  const EdgesInterface_T & edges
)
{
  std::set<IndexT> largestBiEdgeCC;

  // Create a graph from pairwise correspondences:
  // - remove not biedge connected component,
  // - keep the largest connected component.

  typedef lemon::ListGraph Graph;
  graph::indexedGraph putativeGraph(edges);

  // Remove not bi-edge connected edges
  typedef Graph::EdgeMap<bool> EdgeMapAlias;
  EdgeMapAlias cutMap( putativeGraph.g );

  if ( lemon::biEdgeConnectedCutEdges( putativeGraph.g, cutMap ) > 0 )
  {
    // Some edges must be removed because they don't follow the biEdge condition.
    typedef Graph::EdgeIt EdgeIterator;
    EdgeIterator itEdge( putativeGraph.g );
    for ( EdgeMapAlias::MapIt it( cutMap ); it != lemon::INVALID; ++it, ++itEdge )
    {
      if ( *it )
      {
        putativeGraph.g.erase( itEdge );  // remove the not bi-edge element
      }
    }
  }

  // Graph is bi-edge connected, but still many connected components can exist
  // Keep only the largest one
  const int connectedComponentCount = lemon::countConnectedComponents( putativeGraph.g );
  std::cout << "\n" << "CleanGraph_KeepLargestBiEdge_Nodes():: => connected Component: "
            << connectedComponentCount << std::endl;
  if ( connectedComponentCount >= 1 )
  {
    // Keep only the largest connected component
    // - list all CC size
    // - if the largest one is meet, keep all the edges that belong to this node

    const std::map<IndexT, std::set<Graph::Node> > map_subgraphs = exportGraphToMapSubgraphs<Graph, IndexT>( putativeGraph.g );
    size_t count = std::numeric_limits<size_t>::min();
    typename std::map<IndexT, std::set<Graph::Node> >::const_iterator iterLargestCC = map_subgraphs.end();
    for( typename std::map<IndexT, std::set<Graph::Node> >::const_iterator iter = map_subgraphs.begin();
         iter != map_subgraphs.end(); ++iter )
    {
      if ( iter->second.size() > count )
      {
        count = iter->second.size();
        iterLargestCC = iter;
      }
      std::cout << "Connected component of size: " << iter->second.size() << std::endl;
    }

    //-- Keep only the nodes that are in the largest CC
    for( typename std::map<IndexT, std::set<lemon::ListGraph::Node> >::const_iterator iter = map_subgraphs.begin();
         iter != map_subgraphs.end(); ++iter )
    {
      if ( iter == iterLargestCC )
      {
        // list all nodes that belong to the current CC and update the Node Ids list
        const std::set<lemon::ListGraph::Node> & ccSet = iter->second;
<<<<<<< HEAD
        for ( std::set<lemon::ListGraph::Node>::const_iterator iter2 = ccSet.begin();
              iter2 != ccSet.end(); ++iter2 )
        {
          const IndexT Id = ( *putativeGraph.map_nodeMapIndex )[*iter2];
          largestBiEdgeCC.insert( Id );
=======
        for (auto & elt : ccSet ) 
        {
          const IndexT Id = (*putativeGraph.map_nodeMapIndex)[elt];
          largestBiEdgeCC.insert(Id);
>>>>>>> 6ca1c9c5
        }
      }
      else
      {
        // remove the edges from the graph
        const std::set<lemon::ListGraph::Node> & ccSet = iter->second;
<<<<<<< HEAD
        for ( std::set<lemon::ListGraph::Node>::const_iterator iter2 = ccSet.begin();
              iter2 != ccSet.end(); ++iter2 )
        {
          typedef Graph::OutArcIt OutArcIt;
          for ( OutArcIt e( putativeGraph.g, *iter2 ); e != lemon::INVALID; ++e )
=======
        for ( auto & elt : ccSet ) 
        {
          typedef Graph::OutArcIt OutArcIt;
          for (OutArcIt e(putativeGraph.g, elt ); e!=lemon::INVALID; ++e)
>>>>>>> 6ca1c9c5
          {
            putativeGraph.g.erase( e );
          }
        }
      }
    }
  }

  std::cout
    << "\n"
    << "Cardinal of nodes: " << lemon::countNodes( putativeGraph.g ) << "\n"
    << "Cardinal of edges: " << lemon::countEdges( putativeGraph.g ) << std::endl
    << std::endl;

  return largestBiEdgeCC;
}

/**
* @brief Computes nodeIds that belongs to the largest connected component
* @param edges List of edges
* @return nodeIds that belongs to the largest connected component
*/
template<typename EdgesInterface_T, typename IndexT>
std::set<IndexT> KeepLargestCC_Nodes
(
  const EdgesInterface_T & edges
)
{
  // Index nodes as individual components [X->Y] => [0,n]
  std::map<IndexT, unsigned int> node_to_index;
  {
    unsigned int i = 0;
    for (const Pair & pair_it: edges)
    {
      if (node_to_index.count(pair_it.first) == 0)
        node_to_index[pair_it.first] = i++;
      if (node_to_index.count(pair_it.second) == 0)
        node_to_index[pair_it.second] = i++;
    }
  }

  // Establish nodes connections (by using Union Find) on edges
  UnionFind uf;
  {
    // Init singletons
    uf.InitSets(node_to_index.size());
    // Merge containing sets
    for (const Pair & pair_it: edges)
    {
      uf.Union(node_to_index[pair_it.first], node_to_index[pair_it.second]);
    }
  }

  // List the number of parent_id (the number of CCs)
  std::set<unsigned int> parent_id;
  for (const Pair & pair_it: edges)
  {
    parent_id.insert( uf.Find(node_to_index[pair_it.first]) ); // edge first and second go to the same parent_id
  }

  std::set<IndexT> node_ids;
  if (parent_id.size() == 1)
  {
    // There is only one CC, return all ids
    for (const Pair & pair_it: edges)
    {
      node_ids.insert(pair_it.first);
      node_ids.insert(pair_it.second);
    }
  }
  else
  {
    // There is many CC, look the largest one and export containing node ids
    // (if many CC have the same size, export the first that have been seen)
    std::pair<IndexT, unsigned int> max_cc( UndefinedIndexT, std::numeric_limits<unsigned int>::min());
    {
      for (const unsigned int parent_id_it : parent_id)
      {
        if (uf.m_cc_size[parent_id_it] > max_cc.second) // Update the component parent id and size
          max_cc = std::make_pair(parent_id_it, uf.m_cc_size[parent_id_it]);
      }
    }
    if (max_cc.first != UndefinedIndexT)
    {
      // Backup nodes that belong to the largest CC
      const unsigned int parent_id_largest_cc = max_cc.first;
      for (const Pair & pair_it: edges)
      {
        if (uf.Find(node_to_index[pair_it.first]) == parent_id_largest_cc)
        {
          node_ids.insert(pair_it.first);
          node_ids.insert(pair_it.second);
        }
      }
    }
  }
  return node_ids;
}

} // namespace graph
} // namespace openMVG

#endif // OPENMVG_GRAPH_CONNECTED_COMPONENT_H_<|MERGE_RESOLUTION|>--- conflicted
+++ resolved
@@ -1,4 +1,4 @@
-// Copyright (c) 2012, 2016 openMVG authors.
+// Copyright (c) 2012, 2013 openMVG authors.
 
 // This Source Code Form is subject to the terms of the Mozilla Public
 // License, v. 2.0. If a copy of the MPL was not distributed with this
@@ -117,36 +117,22 @@
       {
         // list all nodes that belong to the current CC and update the Node Ids list
         const std::set<lemon::ListGraph::Node> & ccSet = iter->second;
-<<<<<<< HEAD
         for ( std::set<lemon::ListGraph::Node>::const_iterator iter2 = ccSet.begin();
               iter2 != ccSet.end(); ++iter2 )
         {
           const IndexT Id = ( *putativeGraph.map_nodeMapIndex )[*iter2];
           largestBiEdgeCC.insert( Id );
-=======
-        for (auto & elt : ccSet ) 
-        {
-          const IndexT Id = (*putativeGraph.map_nodeMapIndex)[elt];
-          largestBiEdgeCC.insert(Id);
->>>>>>> 6ca1c9c5
         }
       }
       else
       {
         // remove the edges from the graph
         const std::set<lemon::ListGraph::Node> & ccSet = iter->second;
-<<<<<<< HEAD
         for ( std::set<lemon::ListGraph::Node>::const_iterator iter2 = ccSet.begin();
               iter2 != ccSet.end(); ++iter2 )
         {
           typedef Graph::OutArcIt OutArcIt;
           for ( OutArcIt e( putativeGraph.g, *iter2 ); e != lemon::INVALID; ++e )
-=======
-        for ( auto & elt : ccSet ) 
-        {
-          typedef Graph::OutArcIt OutArcIt;
-          for (OutArcIt e(putativeGraph.g, elt ); e!=lemon::INVALID; ++e)
->>>>>>> 6ca1c9c5
           {
             putativeGraph.g.erase( e );
           }
