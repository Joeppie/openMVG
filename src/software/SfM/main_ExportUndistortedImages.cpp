
// Copyright (c) 2015 Pierre MOULON.

// This Source Code Form is subject to the terms of the Mozilla Public
// License, v. 2.0. If a copy of the MPL was not distributed with this
// file, You can obtain one at http://mozilla.org/MPL/2.0/.

#include "openMVG/sfm/sfm.hpp"
#include "openMVG/image/image.hpp"
#include "openMVG/system/timer.hpp"

using namespace openMVG;
using namespace openMVG::cameras;
using namespace openMVG::geometry;
using namespace openMVG::image;
using namespace openMVG::sfm;

#include "third_party/cmdLine/cmdLine.h"
#include "third_party/progress/progress.hpp"

#include <stdlib.h>

#ifdef OPENMVG_USE_OPENMP
#include <omp.h>
#endif

int main(int argc, char *argv[]) {

  CmdLine cmd;
  std::string sSfM_Data_Filename;
  std::string sOutDir = "";
  bool bExportOnlyReconstructedViews = false;
#ifdef OPENMVG_USE_OPENMP
  int iNumThreads = 0;
#endif

  cmd.add( make_option('i', sSfM_Data_Filename, "sfmdata") );
  cmd.add( make_option('o', sOutDir, "outdir") );
  cmd.add( make_option('r', bExportOnlyReconstructedViews, "exportOnlyReconstructed") );

#ifdef OPENMVG_USE_OPENMP
  cmd.add( make_option('n', iNumThreads, "numThreads") );
#endif

  try {
      if (argc == 1) throw std::string("Invalid command line parameter.");
      cmd.process(argc, argv);
  } catch(const std::string& s) {
    std::cerr
      << "Export undistorted images related to a sfm_data file.\n"
      << "Usage: " << argv[0] << '\n'
      << "[-i|--sfmdata] filename, the SfM_Data file to convert\n"
      << "[-o|--outdir] path\n"
      << "[-r|--exportOnlyReconstructed] path\n"
#ifdef OPENMVG_USE_OPENMP
      << "[-n|--numThreads] number of parallel computations\n"
#endif
      << std::endl;

      std::cerr << s << std::endl;
      return EXIT_FAILURE;
  }

  // Create output dir
  if (!stlplus::folder_exists(sOutDir))
    stlplus::folder_create( sOutDir );

  SfM_Data sfm_data;
  if (!Load(sfm_data, sSfM_Data_Filename, ESfM_Data(VIEWS|INTRINSICS|EXTRINSICS))) {
    std::cerr << std::endl
      << "The input SfM_Data file \""<< sSfM_Data_Filename << "\" cannot be read." << std::endl;
    return EXIT_FAILURE;
  }

  bool bOk = true;
  {
  
    system::Timer timer;
    // Export views as undistorted images (those with valid Intrinsics)
    Image<RGBColor> image, image_ud;
    C_Progress_display my_progress_bar( sfm_data.GetViews().size(), std::cout, "\n- EXTRACT UNDISTORTED IMAGES -\n" );
    
    #ifdef OPENMVG_USE_OPENMP
    const unsigned int nb_max_thread = omp_get_max_threads();
    #endif
    
#ifdef OPENMVG_USE_OPENMP
    omp_set_num_threads(iNumThreads);
    #pragma omp parallel for schedule(dynamic) if(iNumThreads > 0) private(image,image_ud)
#endif
    for(int i = 0; i < sfm_data.views.size(); ++i)
    {
<<<<<<< HEAD
#ifdef OPENMVG_USE_OPENMP
      if(iNumThreads == 0) omp_set_num_threads(nb_max_thread);
#endif
      Views::const_iterator iterViews = sfm_data.views.begin();
      std::advance(iterViews, i);     
    
      const View * view = iterViews->second.get();
      // Check if the view is in reconstruction
      if(bExportOnlyReconstructedViews && !sfm_data.IsPoseAndIntrinsicDefined(view))
        continue;
        
      bool bIntrinsicDefined = view->id_intrinsic != UndefinedIndexT &&
=======
      const View * view = iter->second.get();
      const bool bIntrinsicDefined = view->id_intrinsic != UndefinedIndexT &&
>>>>>>> ab2938d6
        sfm_data.GetIntrinsics().find(view->id_intrinsic) != sfm_data.GetIntrinsics().end();
      if (!bIntrinsicDefined)
        continue;

      Intrinsics::const_iterator iterIntrinsic = sfm_data.GetIntrinsics().find(view->id_intrinsic);

      const std::string srcImage = stlplus::create_filespec(sfm_data.s_root_path, view->s_Img_path);
      const std::string dstImage = stlplus::create_filespec(
        sOutDir, stlplus::filename_part(srcImage));

      const IntrinsicBase * cam = iterIntrinsic->second.get();
      if (cam->have_disto())
      {
        // undistort the image and save it
        if (ReadImage( srcImage.c_str(), &image))
        {
          UndistortImage(image, cam, image_ud, BLACK);
          bOk &= WriteImage(dstImage.c_str(), image_ud);
        }
      }
      else // (no distortion)
      {
        // copy the image since there is no distortion
        stlplus::file_copy(srcImage, dstImage);
      }
#ifdef OPENMVG_USE_OPENMP
      #pragma omp critical
#endif
      ++my_progress_bar;
    }
    std::cout << "Task done in (s): " << timer.elapsed() << std::endl;
  }

  // Exit program
  if (bOk)
    return( EXIT_SUCCESS );
  else
    return( EXIT_FAILURE );
}<|MERGE_RESOLUTION|>--- conflicted
+++ resolved
@@ -90,7 +90,6 @@
 #endif
     for(int i = 0; i < sfm_data.views.size(); ++i)
     {
-<<<<<<< HEAD
 #ifdef OPENMVG_USE_OPENMP
       if(iNumThreads == 0) omp_set_num_threads(nb_max_thread);
 #endif
@@ -103,10 +102,6 @@
         continue;
         
       bool bIntrinsicDefined = view->id_intrinsic != UndefinedIndexT &&
-=======
-      const View * view = iter->second.get();
-      const bool bIntrinsicDefined = view->id_intrinsic != UndefinedIndexT &&
->>>>>>> ab2938d6
         sfm_data.GetIntrinsics().find(view->id_intrinsic) != sfm_data.GetIntrinsics().end();
       if (!bIntrinsicDefined)
         continue;
